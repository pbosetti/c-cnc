--- conflicted
+++ resolved
@@ -171,13 +171,8 @@
   // loop and split line into words
   while ((word  = strsep(&line, " ")) != NULL) {
     // parse each word
-<<<<<<< HEAD
     // "x123.9" -> 'X', "123.9"
     rv = block_set_field(block, toupper(word[0]), word + 1);
-=======
-    // "x123.9" ->         'X',              "123.9"
-    block_set_field(block, toupper(word[0]), word + 1);
->>>>>>> 6a87c368
   }
   free(to_free);
   
